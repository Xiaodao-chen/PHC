--- conflicted
+++ resolved
@@ -34,13 +34,6 @@
 print("Device:", device)
 
 class HumanoidDataset(Dataset):
-<<<<<<< HEAD
-    def __init__(self, dataset_path, use_pretrained_running_mean = True):
-        meta_data = joblib.load(dataset_path + "_meta_data.pkl")
-        self.hdf5_file = h5py.File(dataset_path + ".h5", 'r') 
-        self.obs = torch.tensor(self.hdf5_file["obs"][:])
-        self.actions = torch.tensor(self.hdf5_file["clean_action"][:])
-=======
     def __init__(self, dataset_path, metadata_path, use_pretrained_running_mean = True, sample_pkl=False, directory=""):
         if sample_pkl and os.path.exists(directory):
             all_pkl_files = glob.glob(f"{directory}/*.pkl")
@@ -79,7 +72,6 @@
         meta_data = joblib.load(metadata_path)
         self.obs = torch.tensor(data['obs'])
         self.actions = torch.tensor(data['clean_action'])
->>>>>>> eb0d1e2e
 
         if use_pretrained_running_mean:
             self.running_mean = meta_data["running_mean"]["running_mean"].cpu().float()
@@ -96,15 +88,6 @@
     def __getitem__(self, idx):
         return self.obs[idx], self.actions[idx]
     
-<<<<<<< HEAD
-    def __del__(self):
-        self.hdf5_file.close()
-
-
-def train_model(model, device, criterion, optimizer, data_loader, num_epochs, foldername, save_frequency = 100, curr_epoch = 0):
-    model.to(device)
-    pbar = tqdm(range(curr_epoch, num_epochs))
-=======
 def save_checkpoint(model, optimizer, epoch, loss, foldername, filename="checkpoint.pth"):
     checkpoint_path = os.path.join(foldername, filename)
     torch.save({
@@ -187,7 +170,6 @@
     if not sample_pkl_or_not:
         dataset = HumanoidDataset(dataset_path, metadata_path)
         data_loader = DataLoader(dataset, batch_size=batch_size, shuffle=True, num_workers=32)
->>>>>>> eb0d1e2e
     for epoch in pbar:
         if epoch%save_frequency == 0 and sample_pkl_or_not:
             dataset = HumanoidDataset(dataset_path, metadata_path, sample_pkl = sample_pkl_or_not,
@@ -210,24 +192,6 @@
 
         pbar.set_description(f'Epoch [{epoch+1}/{num_epochs}], Loss: {loss.item():.4f}')
             
-<<<<<<< HEAD
-        if epoch > 0 and epoch % save_frequency == 0:
-            torch.save(model.state_dict(), f'{foldername}/{epoch:05d}.pth')
-
-    print("Training complete.")
-    return model
-
-def train(dataset_path, output_path, num_epochs = 1000, save_frequency = 100, resume_cpk = -2):
-    units = [2048, 1024, 512]  # Example hidden layer size
-    batch_size = 16384 * 10
-    
-    learning_rate = 2e-5
-    min_episode_length = 1
-    curr_epoch = 0
-
-    dataset = HumanoidDataset(dataset_path)
-    data_loader = DataLoader(dataset, batch_size=batch_size, shuffle=True, num_workers=32)
-=======
         if (epoch + 1) % save_frequency == 0:
             #torch.save(model.state_dict(), f'{foldername}/{epoch+1:05d}.pth')
             save_checkpoint(model, optimizer, epoch, loss, foldername, filename=f"{epoch+1:05d}.pth")
@@ -244,7 +208,6 @@
     num_epochs = 100000
     save_frequency = 100
     learning_rate = 2e-5
->>>>>>> eb0d1e2e
 
     run = wandb.init(
         # Set the project where this run will be logged
@@ -262,27 +225,6 @@
     criterion = nn.MSELoss()
     optimizer = optim.Adam(model.parameters(), lr=learning_rate)
 
-<<<<<<< HEAD
-    if resume_cpk != -2:
-        ckpt = f'{output_path}/{resume_cpk:05d}.pth'
-        print('Resuming from checkpoint:', ckpt)
-        model.load_state_dict(torch.load(ckpt))
-        curr_epoch = resume_cpk
-
-
-    # Train the model
-    train_model(model, device, criterion, optimizer, data_loader, num_epochs, output_path, save_frequency = save_frequency, curr_epoch = curr_epoch)
-
-
-if __name__ == "__main__":
-    dataset_path = "output/HumanoidIm/phc_comp_3/phc_act/phc_act_amass_isaac_run_upright_slim"
-    output_path = "output/HumanoidIm/phc_comp_3/phc_act/models/"
-    resume_cpk = 900
-    num_epochs = 10000
-    save_frequency = 500
-    os.makedirs(output_path, exist_ok=True)
-    train(dataset_path, output_path, resume_cpk = resume_cpk,  num_epochs = num_epochs, save_frequency = save_frequency)
-=======
     model, optimizer, start_epoch, loss = load_checkpoint(model, optimizer, output_path, ckpt=ckpt_path)
 
     # Train the model
@@ -298,4 +240,3 @@
     os.makedirs(output_path, exist_ok=True)
     sample_pkl_or_not = True
     train(dataset_path, metadata_path, sample_pkl_or_not, output_path, ckpt_path)
->>>>>>> eb0d1e2e
