import glob
import os
import sys
import pdb
import os.path as osp
sys.path.append(os.getcwd())

from smpl_sim.utils import torch_utils
from smpl_sim.poselib.skeleton.skeleton3d import SkeletonTree, SkeletonMotion, SkeletonState
from scipy.spatial.transform import Rotation as sRot
import numpy as np
import torch
from smpl_sim.smpllib.smpl_parser import (
    SMPL_Parser,
    SMPLH_Parser,
    SMPLX_Parser, 
)

import joblib
import torch
import torch.nn.functional as F
import math
from smpl_sim.utils.pytorch3d_transforms import axis_angle_to_matrix
from torch.autograd import Variable
from tqdm.notebook import tqdm
from smpl_sim.smpllib.smpl_joint_names import SMPL_MUJOCO_NAMES, SMPL_BONE_ORDER_NAMES, SMPLH_BONE_ORDER_NAMES, SMPLH_MUJOCO_NAMES
from phc.utils.torch_humanoid_batch import Humanoid_Batch
from easydict import EasyDict
import hydra
from omegaconf import DictConfig, OmegaConf
from tqdm import tqdm

@hydra.main(version_base=None, config_path="../../phc/data/cfg", config_name="config")
def main(cfg : DictConfig) -> None:
    
    humanoid_fk = Humanoid_Batch(cfg.robot) # load forward kinematics model

    #### Define corresonpdances between h1 and smpl joints
    robot_joint_names_augment = humanoid_fk.body_names_augment 
    robot_joint_pick = [i[0] for i in cfg.robot.joint_matches]
    smpl_joint_pick = [i[1] for i in cfg.robot.joint_matches]
    robot_joint_pick_idx = [ robot_joint_names_augment.index(j) for j in robot_joint_pick]
    smpl_joint_pick_idx = [SMPL_BONE_ORDER_NAMES.index(j) for j in smpl_joint_pick]

    #### Preparing fitting varialbes
    device = torch.device("cpu")
    pose_aa_robot = np.repeat(np.repeat(sRot.identity().as_rotvec()[None, None, None, ], humanoid_fk.num_bodies , axis = 2), 1, axis = 1)
    pose_aa_robot = torch.from_numpy(pose_aa_robot).float()
    
    ###### prepare SMPL default pause for H1
    pose_aa_stand = np.zeros((1, 72))
    pose_aa_stand = pose_aa_stand.reshape(-1, 24, 3)
    
    for modifiers in cfg.robot.smpl_pose_modifier:
        modifier_key = list(modifiers.keys())[0]
        modifier_value = list(modifiers.values())[0]
        pose_aa_stand[:, SMPL_BONE_ORDER_NAMES.index(modifier_key)] = sRot.from_euler("xyz", eval(modifier_value),  degrees = False).as_rotvec()

    pose_aa_stand = torch.from_numpy(pose_aa_stand.reshape(-1, 72))
    smpl_parser_n = SMPL_Parser(model_path="data/smpl", gender="neutral")

    ###### Shape fitting
    trans = torch.zeros([1, 3])
    beta = torch.zeros([1, 10])
    verts, joints = smpl_parser_n.get_joints_verts(pose_aa_stand, beta , trans)
    offset = joints[:, 0] - trans
    root_trans_offset = trans + offset

<<<<<<< HEAD
    fk_return = humanoid_fk.fk_batch(pose_aa_robot[None, ], root_trans_offset[None, 0:1])
=======
    fk_return = humanoid_fk.fk_batch(pose_aa_robot[None, ], root_trans_offset[None, 0:1]) # humanoid shape
    
>>>>>>> a605cfd0

    shape_new = Variable(torch.zeros([1, 10]).to(device), requires_grad=True)
    scale = Variable(torch.ones([1]).to(device), requires_grad=True)
    optimizer_shape = torch.optim.Adam([shape_new, scale],lr=0.1)
    
    train_iterations=3000
    print("start fitting shapes")
    pbar = tqdm(range(train_iterations))
    for iteration in pbar:
        verts, joints = smpl_parser_n.get_joints_verts(pose_aa_stand, shape_new, trans[0:1]) # fitted smpl shape
        root_pos = joints[:, 0]
        joints = (joints - joints[:, 0]) * scale + root_pos
        if len(cfg.robot.extend_config) > 0:
            diff = fk_return.global_translation_extend[:, :, robot_joint_pick_idx] - joints[:, smpl_joint_pick_idx]
        else:
            diff = fk_return.global_translation[:, :, robot_joint_pick_idx] - joints[:, smpl_joint_pick_idx]

        # loss_g = diff.norm(dim = -1).mean() 
        loss_g = diff.norm(dim = -1).square().sum()
        
        loss = loss_g
        pbar.set_description_str(f"{iteration} - Loss: {loss.item() * 1000}")

        optimizer_shape.zero_grad()
        loss.backward()
        optimizer_shape.step()

    # print the fitted shape and scale parameters
    print("shape:",shape_new.detach())
    print("scale:",scale)

    if cfg.get("vis", False):
        from mpl_toolkits.mplot3d import Axes3D  # noqa: F401 unused import
        import matplotlib.pyplot as plt
        
        j3d = fk_return.global_translation_extend[0, :, robot_joint_pick_idx, :].detach().numpy()
        j3d = j3d - j3d[:, 0:1]
        j3d_joints = joints[:, smpl_joint_pick_idx].detach().numpy()
        j3d_joints = j3d_joints - j3d_joints[:, 0:1]
        idx = 0
        fig = plt.figure()
        ax = fig.add_subplot(111, projection='3d')
        ax.view_init(90, 0)
        ax.scatter(j3d[idx, :,0], j3d[idx, :,1], j3d[idx, :,2], label='Humanoid Shape', c='blue')
        ax.scatter(j3d_joints[idx, :,0], j3d_joints[idx, :,1], j3d_joints[idx, :,2], label='Fitted Shape', c='red')

        ax.set_xlabel('X Label')
        ax.set_ylabel('Y Label')
        ax.set_zlabel('Z Label')
        drange = 1
        ax.set_xlim(-drange, drange)
        ax.set_ylim(-drange, drange)
        ax.set_zlim(-drange, drange)
        ax.legend()
        plt.show()

    os.makedirs(f"data/{cfg.robot.humanoid_type}", exist_ok=True)
    joblib.dump((shape_new.detach(), scale), f"data/{cfg.robot.humanoid_type}/shape_optimized_v1.pkl") # V2 has hip joints


if __name__ == "__main__":
    main()<|MERGE_RESOLUTION|>--- conflicted
+++ resolved
@@ -66,12 +66,7 @@
     offset = joints[:, 0] - trans
     root_trans_offset = trans + offset
 
-<<<<<<< HEAD
     fk_return = humanoid_fk.fk_batch(pose_aa_robot[None, ], root_trans_offset[None, 0:1])
-=======
-    fk_return = humanoid_fk.fk_batch(pose_aa_robot[None, ], root_trans_offset[None, 0:1]) # humanoid shape
-    
->>>>>>> a605cfd0
 
     shape_new = Variable(torch.zeros([1, 10]).to(device), requires_grad=True)
     scale = Variable(torch.ones([1]).to(device), requires_grad=True)
