--- conflicted
+++ resolved
@@ -33,11 +33,7 @@
 
 ## News 🚩
 
-<<<<<<< HEAD
-[August 30, 2024] Releasing support for SMPLX.
-=======
 [August 30, 2024] Release support for SMPLX humanoid. 
->>>>>>> d0c1cf09
 
 [Apirl 5, 2024] Upgrading to use [SMPLSim](https://github.com/ZhengyiLuo/SMPLSim) to automatically create the SMPL humanoid. Please run `pip install git+https://github.com/ZhengyiLuo/SMPLSim.git@master` to SMPLSim. SMPLSim requires python 3.8; for python 3.7, please `pip install git+https://github.com/ZhengyiLuo/SMPLSim.git@isaac37`.
 
@@ -131,13 +127,9 @@
         |-- SMPL_FEMALE.pkl
         |-- SMPL_NEUTRAL.pkl
         |-- SMPL_MALE.pkl
-<<<<<<< HEAD
-        
-=======
         |-- SMPLX_FEMALE.pkl
         |-- SMPLX_NEUTRAL.pkl
         |-- SMPLX_MALE.pkl
->>>>>>> d0c1cf09
 
 ```
 
